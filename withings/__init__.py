--- conflicted
+++ resolved
@@ -125,20 +125,13 @@
         r = self.request('measure', 'getmeas', kwargs)
         return WithingsMeasures(r)
 
-<<<<<<< HEAD
     def get_sleep(self, **kwargs):
         r = self.request('sleep', 'get', params=kwargs, version='v2')
         return WithingsSleep(r)
 
-    def subscribe(self, callback_url, comment, appli=1):
-        params = {'callbackurl': callback_url,
-                  'comment': comment,
-                  'appli': appli}
-=======
     def subscribe(self, callback_url, comment, **kwargs):
         params = {'callbackurl': callback_url, 'comment': comment}
         params.update(kwargs)
->>>>>>> 8c75f363
         self.request('notify', 'subscribe', params)
 
     def unsubscribe(self, callback_url, **kwargs):
