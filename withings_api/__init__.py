"""
Python library for the Withings Health API.

Withings Health API
<https://developer.health.withings.com/api>
"""
<<<<<<< HEAD

from __future__ import unicode_literals

=======
import json
>>>>>>> fa18fabf
from typing import Callable, Union, Any, Iterable, Dict, Optional
import datetime
from types import LambdaType

import arrow
from oauthlib.oauth2 import WebApplicationClient
from requests_oauthlib import OAuth2Session
import requests

from .common import (
    new_measure_get_activity_response,
    new_sleep_get_response,
    new_sleep_get_summary_response,
    new_measure_get_meas_response,
    new_notify_list_response,
    new_notify_get_response,
    new_user_get_device_response,
    new_credentials,
    MeasureGetActivityResponse,
    SleepGetResponse,
    SleepGetSummaryResponse,
    MeasureGetMeasResponse,
    MeasureType,
    MeasureGetMeasGroupCategory,
    NotifyListResponse,
    NotifyGetResponse,
    Credentials,
    GetActivityField,
    GetSleepField,
    GetSleepSummaryField,
    AuthScope,
    NotifyAppli,
    str_or_raise,
    int_or_raise,
    UserGetDeviceResponse,
    response_body_or_raise,
)

DateType = Union[arrow.Arrow, datetime.date, datetime.datetime, int, str]


def update_params(
    params: dict, name: str, current_value: Any, new_value: Any = None
) -> None:
    """Add a conditional param to a params dict."""
    if current_value is None:
        return

    if isinstance(new_value, LambdaType):
        params[name] = new_value(current_value)
    else:
        params[name] = new_value or current_value


class WithingsAuth:
    """Handles management of oauth2 authorization calls."""

    URL = "https://account.withings.com"

    def __init__(
        self,
        client_id: str,
        consumer_secret: str,
        callback_uri: str,
        scope: Iterable[AuthScope] = tuple(),
        mode: str = "demo",
    ):
        """Initialize new object."""
        self._client_id = client_id
        self._consumer_secret = consumer_secret
        self._callback_uri = callback_uri
        self._scope = scope
        self._mode = mode
        self._session = OAuth2Session(
            self._client_id,
            redirect_uri=self._callback_uri,
            scope=",".join((scope.value for scope in self._scope)),
        )

    def get_authorize_url(self) -> str:
        """Generate the authorize url."""
        url = str(
            self._session.authorization_url("%s/oauth2_user/authorize2" % self.URL)[0]
        )

        if self._mode:
            url = url + "&mode=" + self._mode

        return url

    def get_credentials(self, code: str) -> Credentials:
        """Get the oauth credentials."""
        response = self._session.fetch_token(
            "%s/oauth2/token" % self.URL,
            code=code,
            client_secret=self._consumer_secret,
            include_client_id=True,
        )

        return new_credentials(self._client_id, self._consumer_secret, response)


class WithingsApi:
    """
    Provides entrypoint for calling the withings api.

    While withings-api takes care of automatically refreshing the OAuth2
    token so you can seamlessly continue making API calls, it is important
    that you persist the updated tokens somewhere associated with the user,
    such as a database table. That way when your application restarts it will
    have the updated tokens to start with. Pass a ``refresh_cb`` function to
    the API constructor and we will call it with the updated token when it gets
    refreshed.

    class WithingsUser:
        def refresh_cb(self, creds):
            my_savefn(creds)

    user = ...
    creds = ...
    api = WithingsApi(creds, refresh_cb=user.refresh_cb)
    """

    URL = "https://wbsapi.withings.net"

    def __init__(
        self,
        credentials: Credentials,
        refresh_cb: Optional[Callable[[Credentials], None]] = None,
    ):
        """Initialize new object."""
        self._credentials = credentials
        self._refresh_cb = refresh_cb
        token = {
            "access_token": credentials.access_token,
            "refresh_token": credentials.refresh_token,
            "token_type": credentials.token_type,
            "expires_in": str(int(credentials.token_expiry) - arrow.utcnow().timestamp),
        }

        self._client = OAuth2Session(
            credentials.client_id,
            token=token,
            client=WebApplicationClient(
                credentials.client_id, token=token, default_token_placement="query"
            ),
            auto_refresh_url="{}/oauth2/token".format(WithingsAuth.URL),
            auto_refresh_kwargs={
                "client_id": credentials.client_id,
                "client_secret": credentials.consumer_secret,
            },
            token_updater=self._update_token,
        )

    def get_credentials(self) -> Credentials:
        """Get the current oauth credentials."""
        return self._credentials

    def _update_token(self, token: Dict[str, Union[str, int]]) -> None:
        """Set the oauth token."""
        self._credentials = Credentials(
            access_token=str_or_raise(token.get("access_token")),
            token_expiry=arrow.utcnow().timestamp
            + int_or_raise(token.get("expires_in")),
            token_type=self._credentials.token_type,
            refresh_token=str_or_raise(token.get("refresh_token")),
            userid=self._credentials.userid,
            client_id=self._credentials.client_id,
            consumer_secret=self._credentials.consumer_secret,
        )

        if self._refresh_cb:
            self._refresh_cb(self._credentials)

    def request(
        self, path: str, params: Dict[str, Any], method: str = "GET"
    ) -> Dict[str, Any]:
        """Request a specific service."""
        return response_body_or_raise(
            self._client.request(
                method=method,
                url="%s/%s" % (self.URL.strip("/"), path.strip("/")),
                params={**params, **{"userid": self._credentials.userid}},
            )
        )

    def user_get_device(self) -> UserGetDeviceResponse:
        """
        Get user device.

        Some data related to user profile are available through those services.
        """
        return new_user_get_device_response(
            self.request(path="v2/user", params={"action": "getdevice"})
        )

    def measure_get_activity(
        self,
        startdateymd: Optional[DateType] = None,
        enddateymd: Optional[DateType] = None,
        offset: Optional[int] = None,
        data_fields: Optional[Iterable[GetActivityField]] = None,
        lastupdate: Optional[DateType] = None,
    ) -> MeasureGetActivityResponse:
        """Get user created activities."""
        params = {}  # type: Dict[str, Any]

        update_params(
            params,
            "startdateymd",
            startdateymd,
            lambda val: arrow.get(val).format("YYYY-MM-DD"),
        )
        update_params(
            params,
            "enddateymd",
            enddateymd,
            lambda val: arrow.get(val).format("YYYY-MM-DD"),
        )
        update_params(params, "offset", offset)
        update_params(
            params,
            "data_fields",
            data_fields,
            lambda fields: ",".join([field.value for field in fields]),
        )
        update_params(
            params, "lastupdate", lastupdate, lambda val: arrow.get(val).timestamp
        )
        update_params(params, "action", "getactivity")

        return new_measure_get_activity_response(
            self.request(path="v2/measure", params=params)
        )

    def measure_get_meas(
        self,
        meastype: Optional[MeasureType] = None,
        category: Optional[MeasureGetMeasGroupCategory] = None,
        startdate: Optional[DateType] = None,
        enddate: Optional[DateType] = None,
        offset: Optional[int] = None,
        lastupdate: Optional[DateType] = None,
    ) -> MeasureGetMeasResponse:
        """Get measures."""
        params = {}  # type: Dict[str, Any]

        update_params(params, "meastype", meastype, lambda val: val.value)
        update_params(params, "category", category, lambda val: val.value)
        update_params(
            params, "startdate", startdate, lambda val: arrow.get(val).timestamp
        )
        update_params(params, "enddate", enddate, lambda val: arrow.get(val).timestamp)
        update_params(params, "offset", offset)
        update_params(
            params, "lastupdate", lastupdate, lambda val: arrow.get(val).timestamp
        )
        update_params(params, "action", "getmeas")

        return new_measure_get_meas_response(
            self.request(path="measure", params=params)
        )

    def sleep_get(
        self,
        startdate: Optional[DateType] = None,
        enddate: Optional[DateType] = None,
        data_fields: Optional[Iterable[GetSleepField]] = None,
    ) -> SleepGetResponse:
        """Get sleep data."""
        params = {}  # type: Dict[str, Any]

        update_params(
            params, "startdate", startdate, lambda val: arrow.get(val).timestamp
        )
        update_params(params, "enddate", enddate, lambda val: arrow.get(val).timestamp)
        update_params(
            params,
            "data_fields",
            data_fields,
            lambda fields: ",".join([field.value for field in fields]),
        )
        update_params(params, "action", "get")

        return new_sleep_get_response(self.request(path="v2/sleep", params=params))

    def sleep_get_summary(
        self,
        startdateymd: Optional[DateType] = None,
        enddateymd: Optional[DateType] = None,
        data_fields: Optional[Iterable[GetSleepSummaryField]] = None,
        lastupdate: Optional[DateType] = None,
    ) -> SleepGetSummaryResponse:
        """Get sleep summary."""
        params = {}  # type: Dict[str, Any]

        update_params(
            params,
            "startdateymd",
            startdateymd,
            lambda val: arrow.get(val).format("YYYY-MM-DD"),
        )
        update_params(
            params,
            "enddateymd",
            enddateymd,
            lambda val: arrow.get(val).format("YYYY-MM-DD"),
        )
        update_params(
            params,
            "data_fields",
            data_fields,
            lambda fields: ",".join([field.value for field in fields]),
        )
        update_params(
            params, "lastupdate", lastupdate, lambda val: arrow.get(val).timestamp
        )
        update_params(params, "action", "getsummary")

        return new_sleep_get_summary_response(
            self.request(path="v2/sleep", params=params)
        )

    def notify_get(
        self, callbackurl: str, appli: Optional[NotifyAppli] = None
    ) -> NotifyGetResponse:
        """
        Get subscription.

        Return the last notification service that a user was subscribed to,
        and its expiry date.
        """
        params = {}  # type: Dict[str, Any]

        update_params(params, "callbackurl", callbackurl)
        update_params(params, "appli", appli, lambda appli: appli.value)
        update_params(params, "action", "get")

        return new_notify_get_response(self.request(path="notify", params=params))

    def notify_list(self, appli: Optional[NotifyAppli] = None) -> NotifyListResponse:
        """List notification configuration for this user."""
        params = {}  # type: Dict[str, Any]

        update_params(params, "appli", appli, lambda appli: appli.value)
        update_params(params, "action", "list")

        return new_notify_list_response(self.request(path="notify", params=params))

    def notify_revoke(
        self, callbackurl: Optional[str] = None, appli: Optional[NotifyAppli] = None
    ) -> None:
        """
        Revoke a subscription.

        This service disables the notification between the API and the
        specified applications for the user.
        """
        params = {}  # type: Dict[str, Any]

        update_params(params, "callbackurl", callbackurl)
        update_params(params, "appli", appli, lambda appli: appli.value)
        update_params(params, "action", "revoke")

        self.request(path="notify", params=params)

    def notify_subscribe(
        self,
        callbackurl: str,
        appli: Optional[NotifyAppli] = None,
        comment: Optional[str] = None,
    ) -> None:
        """Subscribe to receive notifications when new data is available."""
        params = {}  # type: Dict[str, Any]

        update_params(params, "callbackurl", callbackurl)
        update_params(params, "appli", appli, lambda appli: appli.value)
        update_params(params, "comment", comment)
        update_params(params, "action", "subscribe")

        self.request(path="notify", params=params)

    def notify_update(
        self,
        callbackurl: str,
        appli: NotifyAppli,
        new_callbackurl: str,
        new_appli: Optional[NotifyAppli] = None,
        comment: Optional[str] = None,
    ) -> None:
        """Update the callbackurl and or appli of a created notification."""
        params = {}  # type: Dict[str, Any]

        update_params(params, "callbackurl", callbackurl)
        update_params(params, "appli", appli, lambda appli: appli.value)
        update_params(params, "new_callbackurl", new_callbackurl)
        update_params(params, "new_appli", new_appli, lambda new_appli: new_appli.value)
        update_params(params, "comment", comment)
        update_params(params, "action", "update")

        self.request(path="notify", params=params)<|MERGE_RESOLUTION|>--- conflicted
+++ resolved
@@ -4,13 +4,6 @@
 Withings Health API
 <https://developer.health.withings.com/api>
 """
-<<<<<<< HEAD
-
-from __future__ import unicode_literals
-
-=======
-import json
->>>>>>> fa18fabf
 from typing import Callable, Union, Any, Iterable, Dict, Optional
 import datetime
 from types import LambdaType
@@ -18,7 +11,6 @@
 import arrow
 from oauthlib.oauth2 import WebApplicationClient
 from requests_oauthlib import OAuth2Session
-import requests
 
 from .common import (
     new_measure_get_activity_response,
